"""Module with implementations of benchmarks."""

from NiaPy.benchmarks.rastrigin import Rastrigin
from NiaPy.benchmarks.rosenbrock import Rosenbrock
from NiaPy.benchmarks.griewank import Griewank
from NiaPy.benchmarks.sphere import Sphere
from NiaPy.benchmarks.ackley import Ackley
from NiaPy.benchmarks.schwefel import Schwefel
from NiaPy.benchmarks.schwefel import Schwefel221
from NiaPy.benchmarks.schwefel import Schwefel222
from NiaPy.benchmarks.whitley import Whitley
from NiaPy.benchmarks.alpine import Alpine1
from NiaPy.benchmarks.alpine import Alpine2
from NiaPy.benchmarks.happyCat import HappyCat
from NiaPy.benchmarks.ridge import Ridge
<<<<<<< HEAD
from NiaPy.benchmarks.chungReynolds import ChungReynolds
=======
>>>>>>> dd8015e1

__all__ = [
    'Rastrigin',
    'Rosenbrock',
    'Griewank',
    'Sphere',
    'Ackley',
    'Schwefel',
    'Schwefel221',
    'Schwefel222',
    'Whitley',
    'Alpine1',
    'Alpine2',
    'HappyCat',
<<<<<<< HEAD
    'Ridge',
    'ChungReynolds'
=======
    'Ridge'
>>>>>>> dd8015e1
]<|MERGE_RESOLUTION|>--- conflicted
+++ resolved
@@ -13,10 +13,8 @@
 from NiaPy.benchmarks.alpine import Alpine2
 from NiaPy.benchmarks.happyCat import HappyCat
 from NiaPy.benchmarks.ridge import Ridge
-<<<<<<< HEAD
 from NiaPy.benchmarks.chungReynolds import ChungReynolds
-=======
->>>>>>> dd8015e1
+
 
 __all__ = [
     'Rastrigin',
@@ -31,10 +29,6 @@
     'Alpine1',
     'Alpine2',
     'HappyCat',
-<<<<<<< HEAD
     'Ridge',
     'ChungReynolds'
-=======
-    'Ridge'
->>>>>>> dd8015e1
 ]
--- conflicted
+++ resolved
@@ -2,11 +2,8 @@
 
 from . import Rastrigin, Rosenbrock, Griewank, \
     Sphere, Ackley, Schwefel, Schwefel221, \
-<<<<<<< HEAD
     Schwefel222, Whitley, Alpine1, Alpine2, HappyCat, Ridge, ChungReynolds
-=======
-    Schwefel222, Whitley, Alpine1, Alpine2, HappyCat, Ridge
->>>>>>> dd8015e1
+
 
 __all__ = ['Utility']
 
@@ -113,7 +110,6 @@
                     return Ridge(Lower, Upper)
                 else:
                     self.__raiseLowerAndUpperNotDefined()
-<<<<<<< HEAD
             elif benchmark == 'chungReynolds':
                 if Lower is None and Upper is None:
                     return ChungReynolds()
@@ -121,8 +117,7 @@
                     return ChungReynolds(Lower, Upper)
                 else:
                     self.__raiseLowerAndUpperNotDefined()
-=======
->>>>>>> dd8015e1
+
             else:
                 raise TypeError('Passed benchmark is not defined!')
 

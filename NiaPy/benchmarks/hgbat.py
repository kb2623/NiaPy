# encoding=utf8
# pylint: disable=mixed-indentation, line-too-long, multiple-statements, old-style-class
"""Implementations of HGBat functions."""

from math import fabs
from NiaPy.benchmarks.benchmark import Benchmark

__all__ = ['HGBat']

class HGBat(Benchmark):
	r"""Implementations of HGBat functions.

	Date: 2018

	Author: Klemen Berkovič

	License: MIT

	Function:
	**HGBat Function**
<<<<<<< HEAD
	:math:`f(\textbf{x}) = \left| \left( \sum_{i=1}^D x_i^2 \right)^2 - \left( \sum_{i=1}^D x_i \right)^2 \right|^{\frac{1}{2}} + \frac{0.5 \sum_{i=1}^D x_i^2 + \sum_{i=1}^D x_i}{D} + 0.5`
=======
>>>>>>> c863d801

		:math:``f(\textbf{x}) = \left| \left( \sum_{i=1}^D x_i^2 \right)^2 - \left( \sum_{i=1}^D x_i \right)^2 \right|^{\frac{1}{2}} + \frac{0.5 \sum_{i=1}^D x_i^2 + \sum_{i=1}^D x_i}{D} + 0.5

		**Input domain:**
		The function can be defined on any input domain but it is usually
		evaluated on the hypercube :math:`x_i ∈ [-100, 100]`, for all :math:`i = 1, 2,..., D`.

		**Global minimum:**
		:math:`f(x^*) = 0`, at :math:`x^* = (420.968746,...,420.968746)`

	LaTeX formats:
		Inline:
				$$f(\textbf{x}) = \left| \left( \sum_{i=1}^D x_i^2 \right)^2 - \left( \sum_{i=1}^D x_i \right)^2 \right|^{\frac{1}{2}} + \frac{0.5 \sum_{i=1}^D x_i^2 + \sum_{i=1}^D x_i}{D} + 0.5

		Equation:
				\begin{equation} f(\textbf{x}) = \left| \left( \sum_{i=1}^D x_i^2 \right)^2 - \left( \sum_{i=1}^D x_i \right)^2 \right|^{\frac{1}{2}} + \frac{0.5 \sum_{i=1}^D x_i^2 + \sum_{i=1}^D x_i}{D} + 0.5 \end{equation}

		Domain:
				$-100 \leq x_i \leq 100$

	Reference:
	http://www5.zzu.edu.cn/__local/A/69/BC/D3B5DFE94CD2574B38AD7CD1D12_C802DAFE_BC0C0.pdf
	"""
	Name = ['HGBat']

	def __init__(self, Lower=-100.0, Upper=100.0): Benchmark.__init__(self, Lower, Upper)

	@classmethod
	def function(cls):
		def f(D, x):
			val1, val2 = 0.0, 0.0
			for i in range(D): val1 += x[i] ** 2
			for i in range(D): val2 += x[i]
			return fabs(val1 ** 2 - val2 ** 2) ** (1 / 2) + (0.5 * val1 + val2) / D + 0.5
		return f

# vim: tabstop=3 noexpandtab shiftwidth=3 softtabstop=3<|MERGE_RESOLUTION|>--- conflicted
+++ resolved
@@ -18,11 +18,6 @@
 
 	Function:
 	**HGBat Function**
-<<<<<<< HEAD
-	:math:`f(\textbf{x}) = \left| \left( \sum_{i=1}^D x_i^2 \right)^2 - \left( \sum_{i=1}^D x_i \right)^2 \right|^{\frac{1}{2}} + \frac{0.5 \sum_{i=1}^D x_i^2 + \sum_{i=1}^D x_i}{D} + 0.5`
-=======
->>>>>>> c863d801
-
 		:math:``f(\textbf{x}) = \left| \left( \sum_{i=1}^D x_i^2 \right)^2 - \left( \sum_{i=1}^D x_i \right)^2 \right|^{\frac{1}{2}} + \frac{0.5 \sum_{i=1}^D x_i^2 + \sum_{i=1}^D x_i}{D} + 0.5
 
 		**Input domain:**

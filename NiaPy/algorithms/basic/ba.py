--- conflicted
+++ resolved
@@ -20,15 +20,8 @@
 	**Authors:** Iztok Fister Jr., Marko Burjek and Klemen Berkovič
 
 	**License:** MIT
-<<<<<<< HEAD
+
 	**Reference paper:** Yang, Xin-She. "A new metaheuristic bat-inspired algorithm." Nature inspired cooperative strategies for optimization (NICSO 2010). Springer, Berlin, Heidelberg, 2010. 65-74.
-=======
-
-	**Reference paper:**
-	Yang, Xin-She. "A new metaheuristic bat-inspired algorithm."
-	Nature inspired cooperative strategies for optimization (NICSO 2010).
-	Springer, Berlin, Heidelberg, 2010. 65-74.
->>>>>>> c863d801
 	"""
 	Name = ['BatAlgorithm', 'BA']
 

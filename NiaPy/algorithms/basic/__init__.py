--- conflicted
+++ resolved
@@ -19,11 +19,7 @@
 from NiaPy.algorithms.basic.fwa import FireworksAlgorithm, EnhancedFireworksAlgorithm, DynamicFireworksAlgorithm, DynamicFireworksAlgorithmGauss, BareBonesFireworksAlgorithm
 from NiaPy.algorithms.basic.gsa import GravitationalSearchAlgorithm
 from NiaPy.algorithms.basic.mfo import MothFlameOptimizer
-<<<<<<< HEAD
 from NiaPy.algorithms.basic.fss import FishSchoolSearch
-
-=======
->>>>>>> e4fb5f5f
 
 __all__ = [
     'BatAlgorithm',
@@ -66,8 +62,5 @@
     'DynamicFireworksAlgorithmGauss',
     'GravitationalSearchAlgorithm',
     'MothFlameOptimizer',
-<<<<<<< HEAD
     'FishSchoolSearch',
-=======
->>>>>>> e4fb5f5f
 ]
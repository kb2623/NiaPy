# encoding=utf8

"""Python micro framework for building nature-inspired algorithms."""

from __future__ import print_function


from NiaPy import util, algorithms, benchmarks, task
from NiaPy.runner import Runner

__all__ = ["algorithms", "benchmarks", "util", "task", "Runner"]
<<<<<<< HEAD
__project__ = 'NiaPy'
__version__ = '2.0.0rc5'
=======
__project__ = "NiaPy"
__version__ = "2.0.0rc6"
>>>>>>> 6c73cbcf

VERSION = "{0} v{1}".format(__project__, __version__)<|MERGE_RESOLUTION|>--- conflicted
+++ resolved
@@ -9,12 +9,7 @@
 from NiaPy.runner import Runner
 
 __all__ = ["algorithms", "benchmarks", "util", "task", "Runner"]
-<<<<<<< HEAD
-__project__ = 'NiaPy'
-__version__ = '2.0.0rc5'
-=======
 __project__ = "NiaPy"
 __version__ = "2.0.0rc6"
->>>>>>> 6c73cbcf
 
 VERSION = "{0} v{1}".format(__project__, __version__)